--- conflicted
+++ resolved
@@ -178,13 +178,6 @@
         self._get_event_cache = Cache("*getEvent*", keylen=3,
                                       max_entries=hs.config.event_cache_size)
 
-<<<<<<< HEAD
-        self._state_group_cache = DictionaryCache(
-            "*stateGroupCache*", 500000 * CACHE_SIZE_FACTOR
-        )
-
-=======
->>>>>>> 5a4da5bf
         self._event_fetch_lock = threading.Condition()
         self._event_fetch_list = []
         self._event_fetch_ongoing = 0
